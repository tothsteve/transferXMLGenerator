--- conflicted
+++ resolved
@@ -29,11 +29,8 @@
   Select,
   FormControl,
   InputLabel,
-<<<<<<< HEAD
   Collapse,
   IconButton,
-=======
->>>>>>> 67223018
 } from '@mui/material';
 import { LocalizationProvider } from '@mui/x-date-pickers/LocalizationProvider';
 import { AdapterDateFns } from '@mui/x-date-pickers/AdapterDateFns';
@@ -48,17 +45,14 @@
   Visibility as ViewIcon,
   SwapHoriz,
   Add as AddIcon,
-<<<<<<< HEAD
   ExpandMore as ExpandMoreIcon,
   ExpandLess as ExpandLessIcon,
   ChevronLeft as ChevronLeftIcon,
   ChevronRight as ChevronRightIcon,
-=======
   HourglassEmpty as UnpaidIcon,
   Schedule as PreparedIcon,
   CheckCircle as PaidIcon,
   Clear as ClearIcon,
->>>>>>> 67223018
 } from '@mui/icons-material';
 import { useToastContext } from '../../context/ToastContext';
 import { navInvoicesApi } from '../../services/api';
@@ -249,14 +243,12 @@
   // Selection states
   const [selectedInvoices, setSelectedInvoices] = useState<number[]>([]);
   
-<<<<<<< HEAD
   // Totals collapse state
   const [totalsCollapsed, setTotalsCollapsed] = useState(false);
-=======
+  
   // Payment date state for bulk update (format: YYYY-MM-DD)
   const [paymentDate, setPaymentDate] = useState<string>(new Date().toISOString().split('T')[0]);
   const [usePaymentDueDate, setUsePaymentDueDate] = useState<boolean>(true);
->>>>>>> 67223018
   
   // Modal states
   const [selectedInvoice, setSelectedInvoice] = useState<Invoice | null>(null);
@@ -338,11 +330,7 @@
     loadInvoices();
     // Clear selections when filters or page change
     setSelectedInvoices([]);
-<<<<<<< HEAD
-  }, [searchTerm, directionFilter, currentPage, sortField, sortDirection, hideStornoInvoices, inboundTransferFilter, dateFilterType, dateFrom, dateTo]);
-=======
-  }, [searchTerm, directionFilter, paymentStatusFilter, currentPage, pageSize, sortField, sortDirection, hideStornoInvoices, inboundTransferFilter]);
->>>>>>> 67223018
+  }, [searchTerm, directionFilter, paymentStatusFilter, currentPage, pageSize, sortField, sortDirection, hideStornoInvoices, inboundTransferFilter, dateFilterType, dateFrom, dateTo]);
 
   const handleViewInvoice = async (invoice: Invoice) => {
     setInvoiceDetailsOpen(true);
@@ -378,7 +366,6 @@
     loadInvoices();
   };
 
-<<<<<<< HEAD
   // Calculate totals for selected or filtered invoices
   const calculateTotals = (): InvoiceTotals | null => {
     let invoicesToCalculate: Invoice[] = [];
@@ -388,7 +375,7 @@
       invoicesToCalculate = invoices.filter(invoice => selectedInvoices.includes(invoice.id));
     } else {
       // If no selection but there are filters active, calculate totals for all visible invoices
-      const hasActiveFilters = searchTerm || directionFilter || !hideStornoInvoices || inboundTransferFilter || dateFilterType;
+      const hasActiveFilters = searchTerm || directionFilter || paymentStatusFilter || !hideStornoInvoices || inboundTransferFilter || dateFilterType;
       if (hasActiveFilters) {
         invoicesToCalculate = invoices;
       }
@@ -437,11 +424,11 @@
       return `${amount.toLocaleString('hu-HU', { maximumFractionDigits: 0 })} Ft`;
     }
     return `${amount.toLocaleString('hu-HU', { minimumFractionDigits: 2, maximumFractionDigits: 2 })} ${currency}`;
-=======
+  };
+
   const handlePageSizeChange = (event: any) => {
     setPageSize(event.target.value);
     setCurrentPage(1); // Reset to first page when changing page size
->>>>>>> 67223018
   };
 
   // Selection handlers
@@ -860,13 +847,8 @@
         </Stack>
 
         {/* Active filters display - Same pattern as BeneficiaryManager */}
-<<<<<<< HEAD
-        {(searchTerm || directionFilter || !hideStornoInvoices || inboundTransferFilter || dateFilterType) && (
-          <Stack direction="row" spacing={1} alignItems="center" flexWrap="wrap">
-=======
-        {(searchTerm || directionFilter || paymentStatusFilter || !hideStornoInvoices || inboundTransferFilter) && (
+        {(searchTerm || directionFilter || paymentStatusFilter || !hideStornoInvoices || inboundTransferFilter || dateFilterType) && (
           <Stack direction="row" spacing={1} alignItems="center" flexWrap="wrap" sx={{ mt: 2 }}>
->>>>>>> 67223018
             <Typography variant="body2" color="text.secondary">
               Aktív szűrők:
             </Typography>
@@ -912,7 +894,6 @@
                 variant="outlined"
               />
             )}
-<<<<<<< HEAD
             {dateFilterType && (dateFrom || dateTo) && (
               <Chip
                 label={`${dateFilterType === 'issue_date' ? 'Kiállítás' : 'Teljesítés'}: ${
@@ -927,24 +908,15 @@
                 variant="outlined"
               />
             )}
-=======
             <Button
               variant="outlined"
               size="small"
               startIcon={<ClearIcon />}
-              onClick={() => {
-                setSearchTerm('');
-                setDirectionFilter('');
-                setPaymentStatusFilter('');
-                setHideStornoInvoices(true);
-                setInboundTransferFilter(false);
-                setCurrentPage(1);
-              }}
+              onClick={clearFilters}
               sx={{ ml: 1 }}
             >
               Összes szűrő törlése
             </Button>
->>>>>>> 67223018
           </Stack>
         )}
       </Box>
@@ -961,7 +933,6 @@
         )}
       </Stack>
 
-<<<<<<< HEAD
       {/* Totals Summary Card */}
       {totals && (
         <Paper 
@@ -1074,10 +1045,7 @@
         </Paper>
       )}
 
-      {/* Action button for selected invoices */}
-=======
       {/* Action buttons for selected invoices */}
->>>>>>> 67223018
       {selectedInvoices.length > 0 && (
         <Paper elevation={1} sx={{ p: 2, mb: 1, backgroundColor: 'action.hover' }}>
           <Typography variant="subtitle2" sx={{ mb: 1.5, color: 'primary.main', fontWeight: 'medium' }}>
